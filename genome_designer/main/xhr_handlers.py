--- conflicted
+++ resolved
@@ -10,12 +10,9 @@
 import json
 import os
 from StringIO import StringIO
-<<<<<<< HEAD
-=======
 import time
 import re
 import urllib
->>>>>>> 0b5f33a5
 
 from django.conf import settings
 from django.contrib.auth.decorators import login_required
@@ -23,11 +20,8 @@
 from django.core.files.storage import default_storage
 from django.http import Http404
 from django.http import HttpResponse
-<<<<<<< HEAD
 from django.http import HttpResponseBadRequest
-=======
 from django.http import HttpResponseRedirect
->>>>>>> 0b5f33a5
 from django.shortcuts import get_object_or_404
 from django.views.decorators.http import require_GET
 from django.views.decorators.http import require_POST
