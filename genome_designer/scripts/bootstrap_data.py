--- conflicted
+++ resolved
@@ -98,8 +98,6 @@
             title='project3', owner=user.get_profile())
 
     ### Create some reference genomes
-<<<<<<< HEAD
-    REF_GENOME_1_LABEL = 'mg1655'
     ref_genome_1 = import_reference_genome_from_local_file(
             test_project, REF_GENOME_1_LABEL, TEST_FASTA, 'fasta')
     prepare_reference_sequence(ref_genome_1)
@@ -108,18 +106,7 @@
     ref_genome_2 = import_reference_genome_from_local_file(
             test_project, REF_GENOME_2_LABEL, TEST_FASTA, 'fasta')
     prepare_reference_sequence(ref_genome_2)
-=======
-
-    (ref_genome_1, ref_genome_created) = ReferenceGenome.objects.get_or_create(
-            label=REF_GENOME_1_LABEL, project=test_project, num_chromosomes=1,
-            num_bases=100)
-
-    (ref_genome_2, ref_genome_created) = ReferenceGenome.objects.get_or_create(
-            label=REF_GENOME_2_LABEL, project=test_project, num_chromosomes=1,
-            num_bases=200)
->>>>>>> b61ecb6f
-
-    # Import a reference genome from file.
+
     ref_genome_3 = import_reference_genome_from_local_file(
             test_project, 'test_genome', TEST_FASTA, 'fasta')
     prepare_reference_sequence(ref_genome_3)
