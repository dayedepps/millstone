"""
Methods related to importing data.
"""

import copy
import csv
import os
import shutil
import re
import vcf
from collections import namedtuple
from tempfile import NamedTemporaryFile

from django.db import transaction
from django.conf import settings
from main.models import clean_filesystem_location
from main.models import Dataset
from main.models import ExperimentSample
from main.models import Project
from main.models import ReferenceGenome
from main.models import Variant
from main.models import VariantCallerCommonData
from main.models import VariantSet
from main.models import VariantToVariantSet
from main.models import get_dataset_with_type
from scripts.vcf_parser import extract_raw_data_dict
from scripts.vcf_parser import get_or_create_variant
from settings import PWD
from settings import EMAIL

from Bio import SeqIO
import tempfile
import traceback
import shutil
from Bio import Entrez
from main.s3 import project_files_needed


IMPORT_FORMAT_TO_DATASET_TYPE = {
    'fasta': Dataset.TYPE.REFERENCE_GENOME_FASTA,
    'genbank': Dataset.TYPE.REFERENCE_GENOME_GENBANK,
    'vcfu': Dataset.TYPE.VCF_USERINPUT
}

<<<<<<< HEAD
if settings.S3_ENABLED:
    from main.s3 import s3_temp_get, s3_get

    def import_reference_genome_from_s3(project, label, s3file, import_format):
        with s3_temp_get(s3file) as f:
            return import_reference_genome_from_local_file(project, label, f, import_format)

    @project_files_needed
    def import_samples_from_s3(project, targets_file_rows, s3files):
        tmp_dir = tempfile.mkdtemp()
        local_s3files_map = {}
        for s3file in s3files:
            filepath = os.path.join(tmp_dir, s3file.name)
            s3_get(s3file.key, filepath)
            local_s3files_map[s3file.name] = filepath

        for row in targets_file_rows:
            sample_label = row['Sample_Name']
            experiment_sample = ExperimentSample.objects.create(
                    project=project, label=sample_label)
            copy_and_add_dataset_source(experiment_sample, Dataset.TYPE.FASTQ1,
                    Dataset.TYPE.FASTQ1, local_s3files_map[row['Read_1_Path']])
            if 'Read_2_Path' in row and row['Read_2_Path']:
                copy_and_add_dataset_source(experiment_sample, Dataset.TYPE.FASTQ2,
                        Dataset.TYPE.FASTQ2, local_s3files_map[row['Read_2_Path']])
        shutil.rmtree(tmp_dir)

class DataImportError(Exception):
    """Exception thrown when there are errors in imported data.

    Attributes:
        expr -- input expression in which the error occurred
        msg  -- explanation of the error
=======

class DataImportError(Exception):
    """Exception thrown when there are errors in imported data.
>>>>>>> a3ca8c21
    """

    def __init__(self, msg):
        self.msg = msg

    def __str__(self):
        return 'DataImportError: ' + str(self.msg)


<<<<<<< HEAD
@project_files_needed
=======
>>>>>>> a3ca8c21
def import_reference_genome_from_local_file(project, label, file_location,
        import_format, move=False):
    """Creates a ReferenceGenome associated with the given Project.

    Args:
        project: The Project we're storing everyting relative to.
        label: The human-readable label for the ReferenceGenome.
        file_location: Location of the genome on the server.
        import_format: Must be 'fasta' or 'genbank'.
        move: move instead of copy the original file_location - for instance,
        if we saved it to a temporary file. Moving is of course faster than
        copying. 
    """
    # Validate the input.
    assert import_format in ['fasta', 'genbank']

    # Validate the file.
    assert os.path.exists(file_location), "File %s doesn't exist." % (
            file_location)

    # Validate the input by parsing it with BioPython, while also
    # counting the number of chromosomes.
    num_chromosomes = 0
    num_bases = 0
    for genome_record in SeqIO.parse(file_location, import_format):
        num_chromosomes += 1
        num_bases += len(genome_record)


    # Make sure sequence exists.
    if not num_bases > 0:
        raise DataImportError("No sequence in file.")

    # Create the ReferenceGenome object.
    reference_genome = ReferenceGenome.objects.create(
            project=project,
            label=label,
            num_chromosomes=num_chromosomes,
            num_bases=num_bases)

    # Copy the source file to the ReferenceGenome data location.
    dataset_type = IMPORT_FORMAT_TO_DATASET_TYPE[import_format]
    copy_and_add_dataset_source(reference_genome, dataset_type,
            dataset_type, file_location)

    return reference_genome


def generate_fasta_from_genbank(ref_genome):
    """If this reference genome has a genbank but not a FASTA, generate
    a FASTA from the genbank. """

    # If a FASTA already exists, then just return.
    if ref_genome.dataset_set.filter(
            type=Dataset.TYPE.REFERENCE_GENOME_FASTA).exists():
        return

    # Check that a genbank exists.
    assert ref_genome.dataset_set.filter(
            type=Dataset.TYPE.REFERENCE_GENOME_GENBANK).exists()

    # Get genbank path and filename components (for creating FASTA file name).
    genbank_path = ref_genome.dataset_set.get(
            type=Dataset.TYPE.REFERENCE_GENOME_GENBANK).get_absolute_location()

    genbank_dir, genbank_filename = os.path.split(genbank_path)
    genbank_noext = os.path.splitext(genbank_filename)[0]

    # Put the fasta file in the same dir, just change the extension to .fa.
    fasta_filename = os.path.join(genbank_dir, (genbank_noext + '.fa'))

    # Get the individual records, each corresponding to a chromosome.
    genome_records = list(SeqIO.parse(genbank_path, 'genbank'))

    # SnpEFF takes the name attr, but the BioPython uses the id attr to make its
    # fasta file, so overwrite the id with the name when converting to fasta.
    
    for genome_record in genome_records:
        genome_record.id = genome_record.name

    SeqIO.write(genome_records, fasta_filename, 'fasta')

    dataset_type = IMPORT_FORMAT_TO_DATASET_TYPE['fasta']
    copy_and_add_dataset_source(ref_genome, dataset_type,
            dataset_type, fasta_filename)

    return

def import_reference_genome_from_ncbi(project, label, record_id, import_format):
    """
    Pull a reference genome by accession from NCBI using efetch.
    """
    # Validate the input.
    assert import_format in ['fasta', 'genbank']

    # Format keys for Efetch.
    # More info at:  http://www.ncbi.nlm.nih.gov/
    #       books/NBK25499/table/chapter4.chapter4_table1/?report=objectonly
    CONVERT_FORMAT = {'fasta':'fa', 'genbank':'gbwithparts'}
    # What suffix to use for each input format
    # TODO: Should this be a property of the Dataset TYPE?
    FORMAT_SUFFIX = {'fasta':'.fa', 'genbank':'.gb'}

    Entrez.email = EMAIL
    handle = Entrez.efetch(
            db="nuccore", 
            id=record_id, 
            rettype=CONVERT_FORMAT[import_format], 
            retmode="text")

    temp = NamedTemporaryFile(delete=False, prefix=label+'_', 
            suffix=FORMAT_SUFFIX[import_format])
    temp.write(handle.read())
    handle.close()
    temp.close()
    reference_genome = import_reference_genome_from_local_file(
        project, label, temp.name, import_format, move=True)

    if os.path.isfile(temp.name):
        os.remove(temp.name)

    return reference_genome

def sanitize_record_id(record_id_string):
    """We want to grab only the first word-only part of each seqrecord in a
    FASTA/Genbank file, and use that as a consistent and readable id between
    genbank and FASTA.
    """
    return re.match( r'^\w{1,20}', record_id_string).group()


def parse_targets_file(targets_file):
    # The targets file shouldn't be over 1 Mb ( that would be ~3,000 genomes)
    if hasattr(targets_file, "size"):
        assert targets_file.size < 1000000, (
                "Targets file is too large: %d" % targets_file.size)

    # Detect the format.
    reader = csv.DictReader(targets_file, delimiter='\t')

    targets_file_header = reader.fieldnames

    assert len(targets_file_header) >= 6, "Bad header. Were columns removed?"

    REQUIRED_HEADER_PART = ['Sample_Name', 'Plate_or_Group', 'Well',
            'Read_1_Path', 'Read_2_Path','Parent_Samples']
    for col, check in zip(targets_file_header[0:len(REQUIRED_HEADER_PART)],
            REQUIRED_HEADER_PART):
        assert col == check, (
            "Header column '%s' is missing or out of order." % check)

    # Validate all the rows.
    valid_rows = []
    for row_num, row in enumerate(reader):

        # Make a copy of the row so we can clean up the data for further
        # processing.
        clean_row = copy.copy(row)

        #TODO: Every row seems to have an empty K/V pair {None:''}, not sure
        #why. Here I remove it by hand:
        row = dict([(k, v) for k, v in row.iteritems() if k is not None])

        # Make sure the row has all the fields
        assert len(targets_file_header) == len(row.keys()), (
                "Row %d has the wrong number of fields." % row_num)

        for field_name, field_value in row.iteritems():
            if 'Path' not in field_name:
                #make sure each field is alphanumeric only
                assert re.match('^[\. \w-]*$', field_value) is not None, (
                        'Only alphanumeric characters and spaces are allowed, '
                        'except for the paths.\n(Row %d, "%s")' % (
                                row_num, field_name))
            else:
                # NOTE: different from import_util.import_samples_from_targets_file
                # If it is a path, take the filename from path and return them as a list.
                clean_field_value = os.path.basename(field_value)
                clean_row[field_name] = clean_field_value

        # Save this row.
        valid_rows.append(clean_row)
    return valid_rows


@project_files_needed
def import_samples_from_targets_file(project, targets_file):
    """Uses the uploaded targets file to add a set of samples to the project.
    We need to check each line of the targets file for consistency before we
    do anything, however. Checking is moved to parse_targets_file() which parses
    targets_file and returns valid rows. parse_targets_file() will also be
    called from parse_targets_file_s3 in xhr_handlers in case of S3 uploading.

    It writes a copy of the uploaded targets file to a temporary file

    Args:
        project: The project we're storing everything relative to>
        targets_file: The UploadedFile django object that holds the targets
            in .tsv format.
    """
    valid_rows = parse_targets_file(targets_file)

    # Now create ExperimentSample objects along with their respective Datasets.
    # The data is copied to the entity location.
    for row in valid_rows:
        # Create ExperimentSample object and then store the data relative to
        # it.
        sample_label = row['Sample_Name']
        experiment_sample = ExperimentSample.objects.create(
                project=project, label=sample_label)
        copy_and_add_dataset_source(experiment_sample, Dataset.TYPE.FASTQ1,
                Dataset.TYPE.FASTQ1, row['Read_1_Path'])
        if 'Read_2_Path' in row and row['Read_2_Path']:
            copy_and_add_dataset_source(experiment_sample, Dataset.TYPE.FASTQ2,
                    Dataset.TYPE.FASTQ2, row['Read_2_Path'])


@transaction.commit_on_success
def import_variant_set_from_vcf(ref_genome, variant_set_name, variant_set_file):
    """Convert an uploaded VCF file into a new variant set object.

    Args:
        ref_genome: ReferenceGenome.
        variant_set_name: Name of the variant set (label).
        variant_set_file: Path to the variant set on disk.
    """
    # For now, variant set name must be unique even among diff ref genomes.
    variant_set_name_exists = len(VariantSet.objects.filter(
            label=variant_set_name)) > 0
    assert not variant_set_name_exists, 'Variant set name must be unique.'

    # Create the VariantSet.
    variant_set = VariantSet.objects.create(
            reference_genome=ref_genome,
            label=variant_set_name)

    # First, save this vcf as a dataset, so we can point to it from the
    # new variant common_data_objs
    dataset_type = IMPORT_FORMAT_TO_DATASET_TYPE['vcfu']
    dataset = copy_and_add_dataset_source(variant_set, dataset_type,
            dataset_type, variant_set_file)

    # Now read the variant set file.
    _read_variant_set_file_as_csv(variant_set_file, ref_genome, dataset,
            variant_set)

def _read_variant_set_file_as_csv(variant_set_file, reference_genome,
        dataset, variant_set):
    """If reading the variant set file as a vcf fails (because we arent using
    all columns, as will usually be the case) then read it as a CSV and check
    manually for the required columns.

    Args:
        * variant_set_file: Path to vcf file.
        * reference_genome: ReferenceGenome object.
    """

    with open(variant_set_file) as fh:
         # Use this wrapper to skip the header lines
        # Double ##s are part of the header, but single #s are column
        # headings and must be stripped and kept.
        def remove_vcf_header(iterable):
            for line in iterable:
                if not line.startswith('##'):
                    if line.startswith('#'):
                        line = line.lstrip('#')
                    yield line
        vcf_noheader = remove_vcf_header(open(variant_set_file))

        reader = csv.DictReader(vcf_noheader, delimiter='\t')

        # Check that the required columns are present.
        REQUIRED_HEADER_PART = ['CHROM','POS','ID','REF','ALT']

        for col, check in zip(reader.fieldnames[0:len(REQUIRED_HEADER_PART)],
                REQUIRED_HEADER_PART):
            assert col == check, (
                "Header column '%s' is missing or out of order; %s" % (check,
                    ', '.join(reader.fieldnames)))

        class PseudoVCF:
            """Pseudo wrapper class to satisfy interface of
            extract_raw_data_dict().
            """
            def __init__(self, **entries):
                self.__dict__.update(entries)
                self.__dict__['ALT'] = self.__dict__['ALT'].strip().split(',')
                self.__dict__['samples'] = []

        for record in reader:
            record = PseudoVCF(**record)

            # Get or create the Variant for this record.
            variant, alts = get_or_create_variant(
                reference_genome, record, dataset)

            # Create a link between the Variant and the VariantSet if
            # it doesn't exist.
            VariantToVariantSet.objects.get_or_create(
                    variant=variant,
                    variant_set=variant_set)


def copy_and_add_dataset_source(entity, dataset_label, dataset_type,
        original_source_location, move=False):
    """Copies the dataset to the entity location and then adds as
    Dataset. If the original_source_location is a file object, then
    it just read()s from the handle and writes to destination. 

    The model entity must satisfy the following interface:
        * property dataset_set
        * method get_model_data_dir()

    Returns the Dataset object.

    If move is true, move instead of copying it. Good for files downloaded
    to a temp directory, since copying is slower.
    """
    dest = copy_dataset_to_entity_data_dir(entity, original_source_location,
        move)
    dataset = add_dataset_to_entity(entity, dataset_label, dataset_type,
        dest)

    return dataset


def copy_dataset_to_entity_data_dir(entity, original_source_location,
        move=False):
    """If a file path, copy the data to the entity model data dir.
       If a handle, then just write it to the data dir.

    Returns:
        The destination to which the file was copied.
    """
    assert hasattr(entity, 'get_model_data_dir')
    source_name = os.path.split(original_source_location)[1]
    dest = os.path.join(entity.get_model_data_dir(), source_name)


    if not original_source_location == dest:
        try: #first try path
            if move:
                shutil.move(original_source_location, dest)
            else:
                shutil.copy(original_source_location, dest)
        except TypeError: #then try a handle
            open(dest,'w').write(
                original_source_location.read())
    return dest


def add_dataset_to_entity(entity, dataset_label, dataset_type,
        filesystem_location=None):
    """Helper function for adding a Dataset to a model.
    """
    dataset = Dataset.objects.create(
            label=dataset_label, type=dataset_type)

    if filesystem_location is not None:
        dataset.filesystem_location = clean_filesystem_location(
                filesystem_location)
        dataset.save()

    entity.dataset_set.add(dataset)
    entity.save()

    return dataset<|MERGE_RESOLUTION|>--- conflicted
+++ resolved
@@ -42,7 +42,6 @@
     'vcfu': Dataset.TYPE.VCF_USERINPUT
 }
 
-<<<<<<< HEAD
 if settings.S3_ENABLED:
     from main.s3 import s3_temp_get, s3_get
 
@@ -76,11 +75,6 @@
     Attributes:
         expr -- input expression in which the error occurred
         msg  -- explanation of the error
-=======
-
-class DataImportError(Exception):
-    """Exception thrown when there are errors in imported data.
->>>>>>> a3ca8c21
     """
 
     def __init__(self, msg):
@@ -90,10 +84,7 @@
         return 'DataImportError: ' + str(self.msg)
 
 
-<<<<<<< HEAD
 @project_files_needed
-=======
->>>>>>> a3ca8c21
 def import_reference_genome_from_local_file(project, label, file_location,
         import_format, move=False):
     """Creates a ReferenceGenome associated with the given Project.
